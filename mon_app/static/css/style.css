--- conflicted
+++ resolved
@@ -1,4 +1,3 @@
-<<<<<<< HEAD
 /* Styles principaux de l'application */
 
 body {
@@ -22,7 +21,7 @@
 }
 
 .container {
-
+    max-width: 1200px;
     margin: 0 auto;
     padding: 20px;
 }
@@ -182,591 +181,4 @@
 
 .flash-messages {
     margin-top: 20px;
-}
-
-.flash-message {
-    padding: 12px 15px;
-    border-radius: 8px;
-    margin-bottom: 10px;
-    display: flex;
-    align-items: center;
-    gap: 10px;
-    font-size: 0.9rem;
-}
-
-.flash-message.success {
-    background: #d4edda;
-    color: #155724;
-    border: 1px solid #c3e6cb;
-}
-
-.flash-message.error {
-    background: #f8d7da;
-    color: #721c24;
-    border: 1px solid #f5c6cb;
-}
-
-.flash-message.info {
-    background: #d1ecf1;
-    color: #0c5460;
-    border: 1px solid #bee5eb;
-}
-
-/* Styles pour la page de générateur de mots de passe */
-body.password-page {
-    font-family: 'Segoe UI', Tahoma, Geneva, Verdana, sans-serif;
-    background: linear-gradient(135deg, #667eea 0%, #764ba2 100%);
-    min-height: 100vh;
-    margin: 0;
-    padding: 20px;
-    display: flex;
-    align-items: center;
-    justify-content: center;
-}
-
-.password-container {
-    width: 100%;
-    max-width: 500px;
-}
-
-.password-card {
-    background: rgba(255, 255, 255, 0.95);
-    backdrop-filter: blur(15px);
-    border-radius: 20px;
-    padding: 40px 35px;
-    box-shadow: 0 25px 50px rgba(0, 0, 0, 0.2);
-    border: 1px solid rgba(255, 255, 255, 0.3);
-    text-align: center;
-}
-
-.password-card h2 {
-    color: #333;
-    margin-bottom: 30px;
-    font-size: 1.5rem;
-    font-weight: 500;
-}
-
-.password-options {
-    text-align: left;
-    margin-bottom: 25px;
-}
-
-.option-group {
-    margin-bottom: 15px;
-}
-
-.checkbox-label {
-    display: flex;
-    align-items: center;
-    cursor: pointer;
-    font-size: 1rem;
-    color: #333;
-}
-
-.checkbox-label input[type="checkbox"] {
-    margin-right: 10px;
-    transform: scale(1.2);
-}
-
-.length-group {
-    margin-top: 25px;
-    text-align: center;
-}
-
-.length-group label {
-    display: block;
-    margin-bottom: 10px;
-    font-weight: 500;
-    color: #333;
-}
-
-.length-controls {
-    display: flex;
-    align-items: center;
-    justify-content: center;
-    gap: 15px;
-}
-
-.length-btn {
-    width: 40px;
-    height: 40px;
-    border: 2px solid #667eea;
-    background: #fff;
-    color: #667eea;
-    border-radius: 50%;
-    font-size: 1.2rem;
-    font-weight: bold;
-    cursor: pointer;
-    transition: all 0.3s ease;
-}
-
-.length-btn:hover {
-    background: #667eea;
-    color: #fff;
-}
-
-.length-display {
-    font-size: 1.5rem;
-    font-weight: bold;
-    color: #333;
-    min-width: 40px;
-}
-
-.password-result {
-    margin: 25px 0;
-}
-
-.password-display {
-    width: 100%;
-    padding: 15px;
-    border: 2px solid #e1e5e9;
-    border-radius: 10px;
-    font-size: 1rem;
-    background: #f8f9fa;
-    text-align: center;
-    font-family: monospace;
-    box-sizing: border-box;
-}
-
-.strength-meter {
-    margin: 25px 0;
-}
-
-.strength-label {
-    font-size: 0.9rem;
-    color: #333;
-    margin-bottom: 8px;
-}
-
-.strength-bar {
-    width: 100%;
-    height: 8px;
-    background: #e1e5e9;
-    border-radius: 4px;
-    overflow: hidden;
-    margin-bottom: 5px;
-}
-
-.strength-fill {
-    height: 100%;
-    width: 0%;
-    background: linear-gradient(90deg, #ff4757, #ffa502, #2ed573);
-    transition: width 0.3s ease;
-}
-
-.strength-text {
-    font-size: 0.9rem;
-    font-weight: bold;
-    color: #333;
-}
-
-.button-group {
-    display: flex;
-    gap: 10px;
-    flex-wrap: wrap;
-    justify-content: center;
-}
-
-.button-group .btn {
-    flex: 1;
-    min-width: 120px;
-    padding: 12px 20px;
-    font-size: 0.9rem;
-}
-
-.generate-btn {
-    background: linear-gradient(135deg, #667eea 0%, #764ba2 100%);
-}
-
-.copy-btn {
-    background: linear-gradient(135deg, #2ed573 0%, #17a2b8 100%);
-}
-
-.done-btn {
-    background: linear-gradient(135deg, #ffa502 0%, #ff6348 100%);
-}
-
-/* Styles pour le dashboard */
-body.dashboard-page {
-    font-family: 'Segoe UI', Tahoma, Geneva, Verdana, sans-serif;
-    background: #f5f7fa;
-    margin: 0;
-    padding: 0;
-    height: 100vh;
-    overflow: hidden;
-}
-
-.dashboard-container {
-    display: flex;
-    height: 100vh;
-}
-
-/* Sidebar */
-.sidebar {
-    width: 250px;
-    background: linear-gradient(180deg, #667eea 0%, #764ba2 100%);
-    color: white;
-    display: flex;
-    flex-direction: column;
-    box-shadow: 2px 0 10px rgba(0, 0, 0, 0.1);
-}
-
-.sidebar-header {
-    padding: 20px;
-    border-bottom: 1px solid rgba(255, 255, 255, 0.1);
-}
-
-.sidebar-header .logo h2 {
-    color: white;
-    margin: 0;
-    font-size: 1.5rem;
-    font-weight: 600;
-}
-
-.sidebar-nav {
-    flex: 1;
-    padding: 20px 0;
-}
-
-.nav-menu {
-    list-style: none;
-    padding: 0;
-    margin: 0;
-    display: flex;
-    flex-direction: column;
-}
-
-.nav-item {
-    margin-bottom: 8px;
-}
-
-.nav-link {
-    display: flex;
-    align-items: center;
-    padding: 10px 20px;
-    color: rgba(255, 255, 255, 0.8);
-    text-decoration: none;
-    transition: all 0.3s ease;
-    font-size: 1rem;
-    border-radius: 5px;
-    margin: 0 10px;
-    gap: 8px;
-}
-
-.nav-link i {
-    width: 16px;
-    text-align: center;
-}
-
-.nav-link:hover,
-.nav-item.active .nav-link {
-    background: rgba(255, 255, 255, 0.1);
-    color: white;
-}
-
-.sidebar-footer {
-    padding: 20px;
-    border-top: 1px solid rgba(255, 255, 255, 0.1);
-}
-
-/* Main Content */
-.main-content {
-    flex: 1;
-    display: flex;
-    flex-direction: column;
-    overflow: hidden;
-}
-
-.content-header {
-    background: white;
-    padding: 20px 30px;
-    border-bottom: 1px solid #e1e5e9;
-    display: flex;
-    justify-content: space-between;
-    align-items: center;
-    box-shadow: 0 2px 4px rgba(0, 0, 0, 0.05);
-}
-
-.content-header h1 {
-    margin: 0;
-    color: #333;
-    font-size: 1.8rem;
-    font-weight: 600;
-}
-
-.add-btn {
-    background: linear-gradient(135deg, #667eea 0%, #764ba2 100%);
-    color: white;
-    border: none;
-    padding: 12px 20px;
-    border-radius: 8px;
-    font-size: 1rem;
-    font-weight: 500;
-    cursor: pointer;
-    display: flex;
-    align-items: center;
-    gap: 8px;
-    transition: all 0.3s ease;
-}
-
-.add-btn:hover {
-    transform: translateY(-2px);
-    box-shadow: 0 5px 15px rgba(102, 126, 234, 0.3);
-}
-
-.passwords-container {
-    flex: 1;
-    padding: 30px;
-    overflow-y: auto;
-}
-
-/* Empty State */
-.empty-state {
-    text-align: center;
-    padding: 60px 20px;
-    max-width: 400px;
-    margin: 0 auto;
-}
-
-.empty-icon {
-    font-size: 4rem;
-    color: #ccc;
-    margin-bottom: 20px;
-}
-
-.empty-state h3 {
-    color: #333;
-    font-size: 1.5rem;
-    margin-bottom: 10px;
-}
-
-.empty-state p {
-    color: #666;
-    margin-bottom: 30px;
-    line-height: 1.5;
-}
-
-.btn-primary {
-    background: linear-gradient(135deg, #667eea 0%, #764ba2 100%);
-    color: white;
-    border: none;
-    padding: 15px 25px;
-    border-radius: 10px;
-    font-size: 1rem;
-    font-weight: 500;
-    cursor: pointer;
-    display: inline-flex;
-    align-items: center;
-    gap: 8px;
-    transition: all 0.3s ease;
-}
-
-.btn-primary:hover {
-    transform: translateY(-2px);
-    box-shadow: 0 8px 20px rgba(102, 126, 234, 0.3);
-}
-
-/* Tableau des mots de passe */
-.passwords-table-container {
-    background: white;
-    border-radius: 10px;
-    box-shadow: 0 2px 10px rgba(0, 0, 0, 0.1);
-    overflow: hidden;
-}
-
-.passwords-table {
-    width: 100%;
-    border-collapse: collapse;
-    font-size: 0.9rem;
-}
-
-.passwords-table thead {
-    background: linear-gradient(135deg, #667eea 0%, #764ba2 100%);
-    color: white;
-}
-
-.passwords-table th,
-.passwords-table td {
-    padding: 12px 15px;
-    text-align: left;
-    border-bottom: 1px solid #e1e5e9;
-}
-
-.passwords-table th {
-    font-weight: 600;
-    font-size: 0.85rem;
-    text-transform: uppercase;
-    letter-spacing: 0.5px;
-}
-
-.password-row:hover {
-    background: #f8f9fa;
-}
-
-.password-cell {
-    display: flex;
-    align-items: center;
-    gap: 10px;
-}
-
-.password-hidden {
-    font-family: monospace;
-    letter-spacing: 2px;
-}
-
-.toggle-password {
-    background: none;
-    border: none;
-    color: #667eea;
-    cursor: pointer;
-    padding: 5px;
-    border-radius: 3px;
-    transition: all 0.3s ease;
-}
-
-.toggle-password:hover {
-    background: #f0f0f0;
-}
-
-.actions-cell {
-    display: flex;
-    gap: 8px;
-}
-
-.action-btn {
-    background: none;
-    border: none;
-    padding: 6px 8px;
-    border-radius: 4px;
-    cursor: pointer;
-    transition: all 0.3s ease;
-    font-size: 0.9rem;
-}
-
-.edit-btn {
-    color: #667eea;
-}
-
-.edit-btn:hover {
-    background: #667eea;
-    color: white;
-}
-
-.copy-btn {
-    color: #17a2b8;
-}
-
-.copy-btn:hover {
-    background: #17a2b8;
-    color: white;
-}
-
-.delete-btn {
-    color: #dc3545;
-}
-
-.delete-btn:hover {
-    background: #dc3545;
-    color: white;
-}
-
-.passwords-list {
-    display: grid;
-    grid-template-columns: repeat(auto-fill, minmax(300px, 1fr));
-    gap: 20px;
-}
-
-/* Responsive */
-@media (max-width: 480px) {
-    .login-container {
-        padding: 15px;
-    }
-
-    .login-card {
-        padding: 30px 20px;
-    }
-
-    .logo h1 {
-        font-size: 1.5rem;
-    }
-
-    .logo i {
-        font-size: 2.5rem;
-    }
-}
-
-@media (max-width: 360px) {
-    .login-card {
-        padding: 25px 15px;
-    }
-
-    .input-field {
-        padding: 12px 12px 12px 40px;
-    }
-
-    .btn {
-        padding: 12px;
-        font-size: 1rem;
-    }
-}
-=======
-/* Styles principaux de l'application */
-
-body {
-    font-family: Arial, sans-serif;
-    margin: 0;
-    padding: 0;
-    background-color: #f5f5f5;
-}
-
-.container {
-    max-width: 1200px;
-    margin: 0 auto;
-    padding: 20px;
-}
-
-header {
-    background-color: #333;
-    color: white;
-    padding: 1rem;
-    text-align: center;
-}
-
-nav ul {
-    list-style-type: none;
-    padding: 0;
-    margin: 0;
-    display: flex;
-    justify-content: center;
-}
-
-nav li {
-    margin: 0 15px;
-}
-
-nav a {
-    color: white;
-    text-decoration: none;
-    font-weight: bold;
-}
-
-nav a:hover {
-    text-decoration: underline;
-}
-
-.main-content {
-    background-color: white;
-    padding: 2rem;
-    margin: 20px 0;
-    border-radius: 8px;
-    box-shadow: 0 2px 4px rgba(0,0,0,0.1);
-}
-
-footer {
-    text-align: center;
-    padding: 1rem;
-    background-color: #333;
-    color: white;
-    margin-top: 20px;
-}
->>>>>>> 279740c8
+}
Flask==2.3.3
pywebview==4.4.1
Jinja2==3.1.2
Werkzeug==2.3.7
cryptography==41.0.7
bcrypt==4.1.2
pycryptodome==3.19.0
Flask-WTF==1.1.1
<<<<<<< HEAD
WTForms==3.0.1

# Ajouts pour desktop et build
pyinstaller==6.16.0
appdirs==1.4.4
=======
WTForms==3.0.1
>>>>>>> 4b2735c2
<|MERGE_RESOLUTION|>--- conflicted
+++ resolved
@@ -6,12 +6,7 @@
 bcrypt==4.1.2
 pycryptodome==3.19.0
 Flask-WTF==1.1.1
-<<<<<<< HEAD
 WTForms==3.0.1
-
-# Ajouts pour desktop et build
 pyinstaller==6.16.0
 appdirs==1.4.4
-=======
-WTForms==3.0.1
->>>>>>> 4b2735c2
+

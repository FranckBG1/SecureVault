--- conflicted
+++ resolved
@@ -1166,7 +1166,6 @@
     font-weight: 500;
 }
 
-<<<<<<< HEAD
 /* Page de paramètres */
 .settings-container {
     max-width: 800px;
@@ -1263,7 +1262,8 @@
         padding: 16px;
     }
 }
-=======
+
+
 /* Styles spécifiques pour la modal du mot de passe maître */
 .modal-content[style*="max-width: 400px"] {
     border-radius: 16px;
@@ -1406,5 +1406,4 @@
     flex: 1;
     overflow-y: auto;
     max-height: calc(100vh - 180px);
-}
->>>>>>> 4b2735c2
+}
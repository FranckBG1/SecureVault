--- conflicted
+++ resolved
@@ -1042,18 +1042,16 @@
         width: 95%;
         margin: 10px;
         max-height: 95vh;
-    }
-
-<<<<<<< HEAD
+   
     .content-header {
         flex-direction: column;
         gap: 10px;
         align-items: stretch;
-=======
+      }
     .modal-header,
     .password-form {
         padding: 16px;
->>>>>>> c66b6a79
+
     }
 
     .modal-actions {
